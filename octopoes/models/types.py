--- conflicted
+++ resolved
@@ -112,7 +112,6 @@
     HTTPHeaderHostname,
     ImageMetadata,
 ]
-<<<<<<< HEAD
 EmailSecurityType = Union[
     DNSSPFRecord,
     DNSSPFMechanismIP,
@@ -123,9 +122,7 @@
     DKIMSelector,
     DKIMKey,
 ]
-=======
 MonitoringType = Union[Application, Incident]
->>>>>>> c4820697
 
 OOIType = Union[
     CertificateType,
@@ -136,15 +133,12 @@
     ServiceType,
     SoftwareType,
     WebType,
-<<<<<<< HEAD
-    EmailSecurityType,
-=======
     DNSSPFMechanismIP,
     DNSSPFMechanismHostname,
     DNSSPFMechanismNetBlock,
     DNSSPFRecord,
     MonitoringType,
->>>>>>> c4820697
+    EmailSecurityType,
 ]
 
 
