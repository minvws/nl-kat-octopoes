--- conflicted
+++ resolved
@@ -54,12 +54,7 @@
 kombu = "^5.2.4"
 celery = "^5.2.7"
 pyparsing = "^3.0.9"
-<<<<<<< HEAD
-packaging = "^21.3"
-tldextract = "^3.4.0"
-=======
 packaging = "^23.0"
->>>>>>> c4820697
 
 [tool.poetry.group.dev.dependencies]
 requests-mock = "^1.10.0"
